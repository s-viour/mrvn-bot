use futures::prelude::*;
use serenity::model::prelude::*;

async fn delete_all_global_application_commands(
    http: impl AsRef<serenity::http::Http>,
) -> serenity::Result<()> {
    let http_ref = http.as_ref();
    let commands = http_ref.get_global_application_commands().await?;
    log::trace!("Deleting {} global application commands", commands.len());
    future::try_join_all(
        commands
            .iter()
            .map(|command| http_ref.delete_global_application_command(command.id.0)),
    )
    .await?;
    Ok(())
}

fn play_command(
    command: &mut serenity::builder::CreateApplicationCommand,
) -> &mut serenity::builder::CreateApplicationCommand {
    command
        .name("play")
        .description("Add a song to your queue.")
        .create_option(|option| {
            option
                .name("term")
                .description("A search term or song link.")
                .kind(application_command::ApplicationCommandOptionType::String)
                .required(true)
        })
}

fn resume_command(
    command: &mut serenity::builder::CreateApplicationCommand,
) -> &mut serenity::builder::CreateApplicationCommand {
    command.name("resume").description("Resume a paused song.")
}

fn replace_command(
    command: &mut serenity::builder::CreateApplicationCommand,
) -> &mut serenity::builder::CreateApplicationCommand {
    command
        .name("replace")
        .description("Replace your most recent song with a different one.")
        .create_option(|option| {
            option
                .name("term")
                .description("A search term or song link.")
                .kind(application_command::ApplicationCommandOptionType::String)
                .required(true)
        })
}

fn pause_command(
    command: &mut serenity::builder::CreateApplicationCommand,
) -> &mut serenity::builder::CreateApplicationCommand {
    command.name("pause").description("Pause the current song.")
}

fn skip_command(
    command: &mut serenity::builder::CreateApplicationCommand,
) -> &mut serenity::builder::CreateApplicationCommand {
    command
        .name("skip")
        .description("Vote to skip the current song.")
}

fn stop_command(
    command: &mut serenity::builder::CreateApplicationCommand,
) -> &mut serenity::builder::CreateApplicationCommand {
    command
        .name("stop")
        .description("Vote to skip the current song and stop playback.")
}

<<<<<<< HEAD
fn pet_command(
    command: &mut serenity::builder::CreateApplicationCommand,
) -> &mut serenity::builder::CreateApplicationCommand {
    command
        .name("pet")
        .description("Pet the bot!")
}

fn nowplaying_command(
    command: &mut serenity::builder::CreateApplicationCommand,
) -> &mut serenity::builder::CreateApplicationCommand {
    command
        .name("nowplaying")
        .description("Get the currently playing song")
}

fn resume_command(
    command: &mut serenity::builder::CreateApplicationCommand,
) -> &mut serenity::builder::CreateApplicationCommand {
    command
        .name("resume")
        .description("Resume a paused song")
=======
fn secret_highfive_command(
    command: &mut serenity::builder::CreateApplicationCommand,
) -> &mut serenity::builder::CreateApplicationCommand {
    command.name("highfive").description("\\^_^")
}

fn secret_streak_command(
    command: &mut serenity::builder::CreateApplicationCommand,
) -> &mut serenity::builder::CreateApplicationCommand {
    command
        .name("streak")
        .description("View your high-five streak")
>>>>>>> 25da9861
}

pub async fn register_commands(
    http: impl AsRef<serenity::http::Http>,
    guild_id: Option<GuildId>,
    config: &crate::config::Config,
) -> serenity::Result<()> {
    let http_ref = http.as_ref();
    match guild_id {
        Some(guild_id) => {
            delete_all_global_application_commands(http_ref).await?;
            log::trace!("Registering guild application commands");
            futures::try_join!(
                guild_id.create_application_command(http_ref, play_command),
                guild_id.create_application_command(http_ref, resume_command),
                guild_id.create_application_command(http_ref, replace_command),
                guild_id.create_application_command(http_ref, pause_command),
                guild_id.create_application_command(http_ref, skip_command),
                guild_id.create_application_command(http_ref, stop_command),
                guild_id.create_application_command(http_ref, pet_command),
                guild_id.create_application_command(http_ref, nowplaying_command),
                guild_id.create_application_command(http_ref, resume_command),
            )?;

            if config.secret_highfive.is_some() {
                futures::try_join!(
                    guild_id.create_application_command(http_ref, secret_highfive_command),
                    guild_id.create_application_command(http_ref, secret_streak_command),
                )?;
            }
        }
        None => {
            log::trace!("Registering global application commands");
            application_command::ApplicationCommand::set_global_application_commands(
                http_ref,
                |commands| {
                    commands
                        .create_application_command(play_command)
                        .create_application_command(resume_command)
                        .create_application_command(replace_command)
                        .create_application_command(pause_command)
                        .create_application_command(skip_command)
                        .create_application_command(stop_command)
                        .create_application_command(pet_command);

                    if config.secret_highfive.is_some() {
                        commands
                            .create_application_command(secret_highfive_command)
                            .create_application_command(secret_streak_command);
                    }

                    commands
                },
            )
            .await?;
        }
    };

    Ok(())
}<|MERGE_RESOLUTION|>--- conflicted
+++ resolved
@@ -74,7 +74,6 @@
         .description("Vote to skip the current song and stop playback.")
 }
 
-<<<<<<< HEAD
 fn pet_command(
     command: &mut serenity::builder::CreateApplicationCommand,
 ) -> &mut serenity::builder::CreateApplicationCommand {
@@ -89,28 +88,6 @@
     command
         .name("nowplaying")
         .description("Get the currently playing song")
-}
-
-fn resume_command(
-    command: &mut serenity::builder::CreateApplicationCommand,
-) -> &mut serenity::builder::CreateApplicationCommand {
-    command
-        .name("resume")
-        .description("Resume a paused song")
-=======
-fn secret_highfive_command(
-    command: &mut serenity::builder::CreateApplicationCommand,
-) -> &mut serenity::builder::CreateApplicationCommand {
-    command.name("highfive").description("\\^_^")
-}
-
-fn secret_streak_command(
-    command: &mut serenity::builder::CreateApplicationCommand,
-) -> &mut serenity::builder::CreateApplicationCommand {
-    command
-        .name("streak")
-        .description("View your high-five streak")
->>>>>>> 25da9861
 }
 
 pub async fn register_commands(
@@ -134,13 +111,6 @@
                 guild_id.create_application_command(http_ref, nowplaying_command),
                 guild_id.create_application_command(http_ref, resume_command),
             )?;
-
-            if config.secret_highfive.is_some() {
-                futures::try_join!(
-                    guild_id.create_application_command(http_ref, secret_highfive_command),
-                    guild_id.create_application_command(http_ref, secret_streak_command),
-                )?;
-            }
         }
         None => {
             log::trace!("Registering global application commands");
@@ -156,12 +126,6 @@
                         .create_application_command(stop_command)
                         .create_application_command(pet_command);
 
-                    if config.secret_highfive.is_some() {
-                        commands
-                            .create_application_command(secret_highfive_command)
-                            .create_application_command(secret_streak_command);
-                    }
-
                     commands
                 },
             )
